import logging
import sys
from collections import Counter
from itertools import chain

import ogr
import osmium
import pyproj
import rtree
import shapely.geometry as sg
from numpy import argmax
from numpy import argsort
from numpy import cumsum
from numpy import zeros
from shapely import wkt
from shapely.ops import nearest_points
from shapely.ops import transform
from tqdm import tqdm

from .changewriter import Node
from .changewriter import OSMChangeWriter
from .changewriter import Relation
from .changewriter import RelationMember
from .changewriter import Tag
from .changewriter import Way
from .db import OGRDBReader

WGS84 = pyproj.CRS("EPSG:4326")
WEBMERC = pyproj.CRS("EPSG:3857")
COORDINATE_PRECISION = 6
WAY_POINT_THRESHOLD = 1500


def _get_way_node_map(osm, way_idlist):
    """Returns a dictionary of osm_id : [node_ids]
    for all Ways specified with way_idlist
    from an osm.pbf file.
    """

    class _wayFilter(osmium.SimpleHandler):
        def __init__(self, ids):
            super(_wayFilter, self).__init__()
            self.ids = set(ids)
            self.node_map = {}

        def way(self, w):
            if str(w.id) in self.ids:
                self.node_map[str(w.id)] = [str(n.ref) for n in w.nodes]

    _filter = _wayFilter(way_idlist)
    _filter.apply_file(osm)
    return _filter.node_map


def _nodes_for_intersections(ilayer, idgen):
    """
    Produces a Node for each point in
    ilayer.

    ilayer is an ogr.Layer
    idgen is a generator/iterator yielding ids
    Returns a list.
    """

    if len(ilayer) == 0:
        return []

    ilayer_epsg = ilayer.GetSpatialRef().GetAttrValue("AUTHORITY", 1)
    ilayer_reproject = pyproj.Transformer.from_crs(
        pyproj.CRS(f"EPSG:{ilayer_epsg}"), WGS84, always_xy=True
    ).transform

    nodes = []
    _f = ilayer.GetNextFeature()
    while _f:
        _f_geom = transform(
            ilayer_reproject, wkt.loads(_f.GetGeometryRef().ExportToWkt())
        )
        nodes.append(
            Node(
                id=next(idgen),
                version="1",
                lat=_f_geom.y,
                lon=_f_geom.x,
                tags=[],  # maybe remove
            )
        )
        _f = ilayer.GetNextFeature()
    return nodes


<<<<<<< HEAD
def _get_deleted_way_ids(table, db):
    """Returns OSM ids present in osm_id column of table as list."""
    deletions_iter = db.get_layer_iter(table)
    return [_f.GetFieldAsString(_f.GetFieldIndex("osm_id")) for _f in deletions_iter]
=======
def _get_deleted_way_ids(table, db, idfield="osm_id"):
    """Returns OSM ids present in osm_id column of table as list."""
    deletions_iter = db.get_layer_iter(table)
    return [_f.GetFieldAsString(_f.GetFieldIndex(idfield)) for _f in deletions_iter]
>>>>>>> 44c7a308


def _generate_intersection_db(layer, others, db, idgen, self=False):
    """
    Returns an rtree spatial index containing Nodes
    representing intersections between all features
    in <layer> and in all <others> layers in db.

    if <self> is true, also include intersections
    among features in <layer>.

    idgen is an iterator yielding unique ids

    returns a list of nodes and the rtree containing them,
    and a list of lists of intersecting ids for each
    table in others for modifying those intersecting ways.

    """
    nodes = []
    idlists = []
    for other in others:
        ilayer, idlist = db.intersections(
            new_layer=layer,
            intersecting_layer=other,
            ids=True,
        )
        if ilayer:
            nodes.extend(_nodes_for_intersections(ilayer, idgen))
            idlists.append(idlist)

    if self:
        ilayer = db.intersections(new_layer=layer, intersecting_layer=layer, ids=False)
        if ilayer:
            nodes.extend(_nodes_for_intersections(ilayer, idgen))

    # ensure no duplicate intersection nodes, which can happen
    # in the case of self intersections (e.g. where new features
    # are split using existing features, so they both intersect
    # with new features and existing features).
    # Dictionary trick explained here: https://stackoverflow.com/a/51635247
    if len(nodes) > 0:
        logging.info(f"{len(nodes)} intersection nodes found.")
    nodes = {
        (round(n.lat, COORDINATE_PRECISION), round(n.lon, COORDINATE_PRECISION)): n
        for n in nodes
    }.values()
    if len(nodes) > 0:
        logging.info(f"{len(nodes)} intersection nodes after duplicate removal.")

    rt = rtree.index.Index()
    for node in nodes:
        rt.insert(
            node.id,
            (
                node.lon - 0.001,
                node.lat - 0.001,
                node.lon + 0.001,
                node.lat - 0.001,
            ),  # left, bottom, right, top
            obj=node,
        )
    return nodes, rt, idlists


def _id_gen(id_offset, neg_id):
    """generator for sequential IDs"""
    id = id_offset if not neg_id else -id_offset
    while True:
        yield id
        id = (id + 1) if not neg_id else (id - 1)


def _generate_tags_from_feature(feature, fields, exclude=[]):
    """returns list of tags given layer fields and a feature containing
    fields. Will not produce a tag for any field name in <exclude>
    """
    tags = []
    for field in fields:
        if field in exclude:
            continue  # skip
        fv = feature.GetFieldAsString(feature.GetFieldIndex(field))
        tags.append(Tag(key=field, value=fv))
    return tags


def _get_point_insertion_index(linestring, point):
    """Returns the index at which <point>
    should be inserted in a linestring .

    linestring: shapely.geometry.LineString
    point: shapely.geometry.Point

         N N+1
         | |
         | |
         v v
    -----+*+------
          |
          |

    returns integer
    """

    # at what % along <linestring> should <point> be inserted?
    interpolated_ptloc = linestring.project(point, normalized=True)

    # compute each constituent point's % along total length in <linestring>
    total_ls_length = 0
    ls_pts = list(linestring.coords)
    ls_pts_distances = zeros(len(ls_pts))
    for pt_idx in range(len(ls_pts) - 1):
        pointwise_dist = sg.Point(*ls_pts[pt_idx]).distance(
            sg.Point(*ls_pts[pt_idx + 1])
        )
        # distance of pt_idx + 1 from pt_idx
        ls_pts_distances[pt_idx + 1] = pointwise_dist
        # accumulate pointwise_dist into total length
        total_ls_length += pointwise_dist

    # compute fractional distance along line for each point
    # need cumulative sum of pairwise distances
    # divide each cumulative sum by total length
    ls_pts_fractional = cumsum(ls_pts_distances) / total_ls_length

    # insertion index is the smallest index in <ls_pts_fractional>
    # at which the fractional location of <point> is less than
    # the fractional index of any existing point in <linestring>.

    insertion_locations = interpolated_ptloc < ls_pts_fractional
    # np.argmax returns the first index where <insertion_locations>
    # is True, unless all elements of the array are False
    # (in which case the insertion is at idx  = len(ls_pts) -1 )
    return argmax(insertion_locations) if any(insertion_locations) else len(ls_pts) - 1


def _make_ways(nds, tags, idgen, node_limit=2000, closed=False):
    """
    Checks if <nds> contains more than <node_limit> nodes.

    If it does, produce len(<nds>) / 500 ways. Each
    resulting Way contains <tags>.

    If it doesn't, just return one Way with all nodes and tags
    included.

    If closed is True, we create a closed way by appending the
    ref of the ND at index 0 to the end of the nodelist. Will not
    do this if the Way exceeds the node limit.

    Returns a list of Ways.
    """
    max_new_len = 500
    ways = []
    n_nodes = len(nds)

    if n_nodes <= node_limit:
        if closed:
            nds.append(nds[0])
        ways.append(Way(id=next(idgen), version=1, nds=nds, tags=tags))
    else:
        joiner_node = None  # nothing to join with
        for nd_idx in range(0, n_nodes, max_new_len):
            # we must ensure that the newly-created Ways share a node
            # (joiner_node)
            new_nodes = nds[nd_idx : nd_idx + max_new_len]
            if joiner_node is not None:
                new_nodes = [joiner_node] + new_nodes
            ways.append(
                Way(
                    id=next(idgen),
                    version=1,
                    nds=new_nodes,
                    tags=tags,
                )
            )
            try:
                joiner_node = nds[nd_idx + max_new_len]  # joiner node is last node
            except IndexError:
                # end of list
                joiner_node = None

    return ways


def _modify_existing_way(way_geom, way_id, nodes, tags, intersection_db):
    """
    Create a new Way with id <way_id> made up of <nodes> and containing <tags>.

    All nodes in intersection_db that intersect with <way_geom> will be added
    to the Way and the nodelist at the index they're nearest to.

    Returns <Way>
    """
    new_nodes = nodes.copy()
    way_geom_pts = list(way_geom.coords)
    if len(way_geom_pts) > WAY_POINT_THRESHOLD:
        logging.warning(
            f"There are {len(way_geom_pts)} in the linestring, which is greater than the threshold ({WAY_POINT_THRESHOLD})."
        )

    add_nodes = [
        n
        for n in [
            _n.object
            for _n in intersection_db.intersection(
                way_geom.buffer(0.01).bounds, objects=True
            )
        ]
        if way_geom.intersects(sg.Point(n.lon, n.lat).buffer(0.0005))
    ]

    for n in add_nodes:

        # ensure at least 2 nodes in linestring
        if len(way_geom_pts) < 2:
            logging.warning("Malformed linestring found.")
            continue

        _g = sg.LineString(way_geom_pts)
        idx = _get_point_insertion_index(_g, sg.Point(n.lon, n.lat))
        ip_x, ip_y = way_geom_pts[idx]
        # there's a special case here where the intersection point already exists
        # on geom (e.g. if two trails intersect exactly at the endpoint of geom)
        #
        # to maintain connectivity we need to replace that Node in Geom
        # with n
        if round(  # if geom[idx] and add_node are the same
            n.lat, COORDINATE_PRECISION
        ) == round(ip_y, COORDINATE_PRECISION) and round(
            n.lon, COORDINATE_PRECISION
        ) == round(
            ip_x, COORDINATE_PRECISION
        ):

            try:
                del new_nodes[idx]  # avoid duplicating existing Node n
                del way_geom_pts[idx]
            except IndexError as e:
                logging.warning(
                    "Out of bounds error in Node removal. Does the intersection db have duplicates? "
                )

            new_nodes.insert(idx, n.id)
            way_geom_pts.insert(idx, (n.lon, n.lat))

        else:
            # just add the node id to the Way, because it doesn't
            # already exist in the linestring.
            new_nodes.insert(idx, n.id)
            way_geom_pts.insert(idx, (n.lon, n.lat))

    # If this is a long linestring we need to split it into many ways maybe
    # ways = _make_ways(node_ids_for_way, tags, idgen, node_limit=2000)
    w = Way(id=way_id, nds=new_nodes, tags=tags, version=2)
    return w


def _generate_ways_and_nodes(
    geom,
    idgen,
    tags,
    intersection_db,
    nodes=None,
    way_id=None,
    max_nodes_per_way=2000,
    closed=False,
):
    """produce way and node objects for a geometry,
    using generator idgen to assign IDs. Adds tags
    to Way.

    if intersection_db is provided, all nodes in db that
    intersect with geom will be  added to the resulting Way
    at the index they're nearest to.

    any nodes added in add_nodes are NOT returned in
    the <nodes> retval.

    if `closed` is true, we produce a closed way by copying
    the `nd` ref of the first node to the end of the
    `nds` list of the newly-created Way.

    """

    nodes = []
    node_ids_for_way = []
    for (x, y) in geom.coords:
        this_point = sg.Point(x, y)

        # don't create a new node if there's already one in the intersection DB
        potential_inodes = [
            (n, this_point.distance(sg.Point(n.lon, n.lat)))
            for n in [
                _n.object
                for _n in intersection_db.intersection(
                    this_point.buffer(0.001).bounds, objects=True
                )
            ]
            if this_point.buffer(0.0001).intersects(sg.Point(n.lon, n.lat))
        ]
        sorted_inodes = sorted(potential_inodes, key=lambda x: x[1])

        if len(potential_inodes) > 0:
            node_ids_for_way.append(sorted_inodes[0][0].id)
        else:
            # make a new node
            _id = next(idgen)
            node_ids_for_way.append(_id)
            nodes.append(Node(id=_id, lat=y, lon=x, version=1, tags=[]))

    add_nodes = [
        n
        for n in [
            _n.object for _n in intersection_db.intersection(geom.bounds, objects=True)
        ]
        if sg.Point(n.lon, n.lat).intersects(geom) and n.id not in node_ids_for_way
    ]

    for n in add_nodes:
        ls_points = [(_n.lon, _n.lat) for _n in nodes]
        if len(ls_points) < 2:
            logging.warning("Malformed linestring found.")
            continue  # skip linestrings that are not linestrings
        _tmp_ls = sg.LineString(ls_points)
        idx = _get_point_insertion_index(_tmp_ls, sg.Point(n.lon, n.lat))
        ip_x, ip_y = list(_tmp_ls.coords)[idx]
        # there's a special case here where the intersection point already exists
        # on geom (e.g. if two trails intersect exactly at the endpoint of geom)
        #
        # to maintain connectivity we need to replace that Node in Geom
        # with n

        if sg.Point(n.lon, n.lat).almost_equals(
            sg.Point(ip_x, ip_y), COORDINATE_PRECISION
        ):
            try:
                del nodes[idx]  # avoid duplicating existing Node n
            except IndexError as e:
                logging.warning(
                    f"Out of bounds error in Node removal. Does the intersection db have duplicates? {len(add_nodes)} idx: {idx}, {len(nodes)}, {len(list(geom.coords))}"
                )

            node_ids_for_way[idx] = n.id

        else:
            # just add the node id to the Way, because it doesn't
            # already exist in the linestring.
            node_ids_for_way.insert(idx, n.id)

    # If this is a long linestring we need to split it into many ways maybe
    ways = _make_ways(
        node_ids_for_way, tags, idgen, node_limit=max_nodes_per_way, closed=closed
    )
    return ways, nodes


def generate_changes(
    table,
    others,
    deletions,
    dbname,
    dbport,
    dbuser,
    dbpass,
    dbhost,
    osmsrc,
    outfile,
    id_offset=0,
    neg_id=False,
    compress=True,
    self_intersections=False,
<<<<<<< HEAD
    max_nodes_per_way=2000,
=======
    modify_only=False,
>>>>>>> 44c7a308
):
    """
    Generate an osm changefile (outfile) based on features in <table>
    (present in the database for which connection parameters are required).

    All features in `table` will be added to the changefile,
    as well as any features from `others` that must be modified to
    properly represent linestring intersections. <osmsrc> is a file path
    pointing to an osmium-readable OSM source file (.pbf) for the purpose
    of querying existing node IDS to maintain intersections when modifying
    existing waysm.

    `others` (either a string or list of strings) specifies the other table(s)
    in the database which must be queried for intersections with any newly-added
    features in `table`. Any intersections will produce a <modify> change file tag
    for the intersecting features in <other> that shares a junction node with
    the intersecting feature in `table`.


    :param table: Database table name from which new features will be derived.
    :type table: str

    """

    _global_node_id_all_ways = []
    ids = _id_gen(id_offset, neg_id)

    # <others> needs to be a list.
    others = [others] if isinstance(others, str) else others

    db_reader = OGRDBReader(dbname, dbport, dbuser, dbpass, dbhost)
    change_writer = OSMChangeWriter(outfile, compress=compress)

    new_feature_iter = db_reader.get_layer_iter(table)
    layer_fields = db_reader.get_layer_fields(table)
    n_features = db_reader.get_num_features(table)

    # generate intersection nodes
    (
        intersection_nodes,
        intersection_db,
        intersecting_idlists,
    ) = _generate_intersection_db(
        table, others, db_reader, ids, self=self_intersections
    )

    # We need to reproject layer features from native CRS
    # to OSM-compatible WGS84. <projection> can be used
    # with shapely.ops.transform.
    layer_epsg = db_reader.get_layer_epsg(table)
    projection = pyproj.Transformer.from_crs(
        pyproj.CRS(f"EPSG:{layer_epsg}"), WGS84, always_xy=True
    ).transform

    ## If we're creating "modify" nodes instead of create nodes,
    ## we need to go get the IDs of the nodes that make up
    ## any Ways that will be modified. Currently this only
    ## supports linestrings.

    existing_nodes_for_ways = []
    if modify_only:
        existing_nodes_for_ways = _get_way_node_map(
            osmsrc, db_reader.get_all_ids_for_layer(table)
        )

    # Main work loop; features in <table> are work unit.
    for feature in tqdm(
        new_feature_iter,
        desc="Processing New Features: ",
        total=n_features,
        unit="feature",
    ):
        # skip null geometries
        if not feature.GetGeometryRef():
            logging.debug(f"feature {feature.GetFID()} has no geometry")
            continue

        # compute intersections + extract geometry + tags + reproject
        feat_geom = wkt.loads(feature.GetGeometryRef().ExportToWkt())
        feat_tags = _generate_tags_from_feature(feature, layer_fields)
        wgs84_geom = transform(projection, feat_geom)

        new_nodes = []
        new_ways = []
        new_relations = []

        if isinstance(wgs84_geom, sg.MultiLineString) or isinstance(
            wgs84_geom, sg.MultiPolygon
        ):
            raise NotImplementedError("Multi geometries not supported.")
        if isinstance(wgs84_geom, sg.LineString):
<<<<<<< HEAD
            ways, nodes = _generate_ways_and_nodes(
                wgs84_geom,
                ids,
                feat_tags,
                intersection_db,
                max_nodes_per_way=max_nodes_per_way,
            )
            new_nodes.extend(nodes)
            new_ways.extend(ways)
            _global_node_id_all_ways.extend(chain.from_iterable([w.nds for w in ways]))
        if isinstance(wgs84_geom, sg.Polygon):
            # simple polygons can be treated like Ways.
            if len(wgs84_geom.interiors) == 0:
                ways, nodes = _generate_ways_and_nodes(
                    wgs84_geom.exterior,
                    ids,
                    feat_tags,
                    intersection_db,
                    max_nodes_per_way=max_nodes_per_way,
                    closed=True,
=======
            ## If we're taking all features to be newly-created (~modify_only)
            ## we need to create ways and nodes for that feature.
            ## IF we're only modifying existing features with features
            ## in the table, we just create a new Way with existing ID and nodes and new tags.

            ## NOTE that modify_only does not support modifying geometries.

            if modify_only:
                existing_id = feature.GetFieldAsString(feature.GetFieldIndex("osm_id"))

                new_ways.append(
                    Way(
                        id=existing_id,
                        version=2,
                        nds=existing_nodes_for_ways[existing_id],
                        tags=[tag for tag in feat_tags if tag.key != "osm_id"],
                    )
                )
            else:
                ways, nodes = _generate_ways_and_nodes(
                    wgs84_geom, ids, feat_tags, intersection_db
>>>>>>> 44c7a308
                )
                new_nodes.extend(nodes)
                new_ways.extend(ways)
                _global_node_id_all_ways.extend(
                    chain.from_iterable([w.nds for w in ways])
                )
<<<<<<< HEAD
            # more complex polygons (w/ holes) need to be Relations
            else:
                outer_ways, outer_nodes = _generate_ways_and_nodes(
                    # no tags on these ways, they belong on the relation
                    wgs84_geom.exterior,
                    ids,
                    [],
                    intersection_db,
                    max_nodes_per_way=max_nodes_per_way,
                    closed=True,
                )
                inner_ways, inner_nodes = [], []
                for hole in wgs84_geom.interiors:
                    _ways, _nodes = _generate_ways_and_nodes(
                        # no tags on any of these Ways
                        hole,
                        ids,
                        [],
                        intersection_db,
                        max_nodes_per_way=max_nodes_per_way,
                        closed=True,
                    )
                    inner_ways.extend(_ways)
                    inner_nodes.extend(_nodes)
                # Build relation
                members = [
                    RelationMember(ref=w.id, type="way", role="outer")
                    for w in outer_ways
                ]
                members.extend(
                    [
                        RelationMember(ref=w.id, type="way", role="inner")
                        for w in inner_ways
                    ]
                )
                # add 'multipolygon' tag (even though it's not.)
                # https://wiki.openstreetmap.org/wiki/Relation:multipolygon#One_outer_and_one_inner_ring
                feat_tags.append(Tag(key="type", value="multipolygon"))
                relation = Relation(
                    id=next(ids),
                    version="1",
                    members=members,
                    tags=feat_tags,  # original polygon tags on relation
                )
                new_ways.extend(outer_ways + inner_ways)
                new_nodes.extend(outer_nodes + inner_nodes)
                new_relations.append(relation)

=======
>>>>>>> 44c7a308
        else:
            raise RuntimeError(f"{type(wgs84_geom)} is not LineString or Polygon")

        ## Write new ways and nodes to file
        if len(new_ways) > 0 or len(new_nodes) > 0:
<<<<<<< HEAD
            change_writer.add_create(new_nodes + new_ways)
        if len(new_relations) > 0:
            change_writer.add_create(new_relations)
=======
            if modify_only:
                change_writer.add_modify(new_ways)
            else:
                change_writer.add_create(new_nodes + new_ways)
>>>>>>> 44c7a308

    # Write all modified ways with intersections
    # Because we have to re-generate nodes for all points
    # within the intersecting linestrings, we write
    # those as new nodes. We also get deletion ways +
    # their corresponding nodes here too, to save time.
<<<<<<< HEAD
    logging.info(f"Retrieving deletion nodes for tables: {deletions}")
    deletion_way_ids = [_get_deleted_way_ids(table, db_reader) for table in deletions]
    logging.info(
        f"Retrieving existing Node IDs for modified and deleted ways (file: {osmsrc})"
    )
=======

>>>>>>> 44c7a308
    modified_ways = []
    way_node_map = _get_way_node_map(
        osmsrc, list(chain.from_iterable(intersecting_idlists + deletion_way_ids))
    )

    # only if there are intersections
    if len(intersection_nodes) > 0:
        # for all intersecting layers
        for i, other_layer in enumerate(others):
            # get fields, feature, + projection
            other_layer_fields = db_reader.get_layer_fields(other_layer)
            other_layer_epsg = db_reader.get_layer_epsg(other_layer)
            projection = pyproj.Transformer.from_crs(
                pyproj.CRS(f"EPSG:{other_layer_epsg}"), WGS84, always_xy=True
            ).transform

            # get list of intersecting IDS (already computed)
            intersecting_ids = intersecting_idlists[i]

            # modify all features with known intersections
            # generate original OSM node ID database from source file
            for id in tqdm(
                intersecting_ids, desc=f"Processing {other_layer} intersections"
            ):

                # generate modified way and correspdoning nodes
                _feat = db_reader.get_feature_by_id(other_layer, id, "osm_id")
                _feat_tags = _generate_tags_from_feature(_feat, other_layer_fields)
                other_feat_geom = wkt.loads(_feat.GetGeometryRef().ExportToWkt())
                other_feat_wgs84 = transform(projection, other_feat_geom)

                try:
                    existing_node_ids = way_node_map[id]
                except KeyError as e:
                    logging.error(f"Way with ID {id} not found. Is it a relation?")
                    continue

                # mod_ways, mod_nodes = _generate_ways_and_nodes(
                #     other_feat_wgs84, ids, _feat_tags, intersection_db
                # )
                if isinstance(other_feat_wgs84, sg.LineString):
                    # Linestrings we can directly modify
                    mod_way = _modify_existing_way(
                        other_feat_wgs84,
                        id,
                        existing_node_ids,
                        _feat_tags,
                        intersection_db,
                    )
                if isinstance(other_feat_wgs84, sg.Polygon):
                    # Polygons we need to modify the outermost ring of a polygon relation.
                    # However, we need to be sure that the ID that's being referenced here is that of a
                    # Way and not a Relation. This is complicated and likely not worth implementing
                    # right now.
                    logging.warning(
                        (
                            "Polygon Intersection Warning: a feature intersects "
                            "With a polygon. Modifying this polygon to add an intersection "
                            "node is not currently supported."
                        )
                    )

                modified_ways.append(mod_way)
                _global_node_id_all_ways.extend(mod_way.nds)

    if len(modified_ways) > 0:
        # write any modified ways from intersecting layers
        change_writer.add_modify(modified_ways)

    # Write all intersecting nodes to file:
    change_writer.add_create(intersection_nodes)

    # Write deletions, including ways + nodes
    ids_to_delete = []
    for way_id in chain.from_iterable(deletion_way_ids):
        # constituent node ids
        ids_to_delete.extend(way_node_map[way_id])
        # way id itself
        ids_to_delete.append(way_id)
    change_writer.add_delete(ids_to_delete)

    change_writer.close()

    _node_counts = Counter(_global_node_id_all_ways)
    logging.debug(f"Most common nodes (N=20): {_node_counts.most_common(20)}")

    return True


def generate_deletions(
    table,
    idfield,
    dbname,
    dbport,
    dbuser,
    dbpass,
    dbhost,
    osmsrc,
    outfile,
    compress=True,
    skip_nodes=False,
):
    """
    Produce a changefile with <delete> nodes for all IDs in table.
    IDs are chosen via idfield.

    TODO: provide an option to not delete Nodes (which could break intersections.)

    """
    db_reader = OGRDBReader(dbname, dbport, dbuser, dbpass, dbhost)
    change_writer = OSMChangeWriter(outfile, compress=compress)

    logging.info(f"Retrieving deletion nodes for table: {table}")
    deletion_way_ids = set(_get_deleted_way_ids(table, db_reader, idfield))
    logging.info(f"Retrieving existing Node IDs for deleted ways (file: {osmsrc})")

    way_node_map = []
    if not skip_nodes:
        way_node_map = _get_way_node_map(osmsrc, deletion_way_ids)

    # Write deletions, including ways + nodes
    # we need to ensure that we don't write <delete> tags
    # for the same Node twice, so we keep track of the ones we've
    # written and skip them if they re-occur
    objs_to_delete = []
    known_nodes = set()
    for way_id in deletion_way_ids:
        # constituent node ids
        if not skip_nodes:
            for nid in way_node_map[way_id]:
                if nid not in known_nodes:
                    objs_to_delete.append(
                        Node(id=nid, version=99, lat=0, lon=0, tags=[])
                    )
                else:
                    logging.debug(f"Skipping node {nid} as it already was written.")
                known_nodes.add(nid)
        # way id itself
        objs_to_delete.append(Way(id=way_id, version=99, nds=[], tags=[]))
    change_writer.add_delete(objs_to_delete)
    change_writer.close()<|MERGE_RESOLUTION|>--- conflicted
+++ resolved
@@ -89,17 +89,10 @@
     return nodes
 
 
-<<<<<<< HEAD
-def _get_deleted_way_ids(table, db):
-    """Returns OSM ids present in osm_id column of table as list."""
-    deletions_iter = db.get_layer_iter(table)
-    return [_f.GetFieldAsString(_f.GetFieldIndex("osm_id")) for _f in deletions_iter]
-=======
 def _get_deleted_way_ids(table, db, idfield="osm_id"):
     """Returns OSM ids present in osm_id column of table as list."""
     deletions_iter = db.get_layer_iter(table)
     return [_f.GetFieldAsString(_f.GetFieldIndex(idfield)) for _f in deletions_iter]
->>>>>>> 44c7a308
 
 
 def _generate_intersection_db(layer, others, db, idgen, self=False):
@@ -471,11 +464,8 @@
     neg_id=False,
     compress=True,
     self_intersections=False,
-<<<<<<< HEAD
     max_nodes_per_way=2000,
-=======
     modify_only=False,
->>>>>>> 44c7a308
 ):
     """
     Generate an osm changefile (outfile) based on features in <table>
@@ -567,7 +557,6 @@
         ):
             raise NotImplementedError("Multi geometries not supported.")
         if isinstance(wgs84_geom, sg.LineString):
-<<<<<<< HEAD
             ways, nodes = _generate_ways_and_nodes(
                 wgs84_geom,
                 ids,
@@ -579,16 +568,6 @@
             new_ways.extend(ways)
             _global_node_id_all_ways.extend(chain.from_iterable([w.nds for w in ways]))
         if isinstance(wgs84_geom, sg.Polygon):
-            # simple polygons can be treated like Ways.
-            if len(wgs84_geom.interiors) == 0:
-                ways, nodes = _generate_ways_and_nodes(
-                    wgs84_geom.exterior,
-                    ids,
-                    feat_tags,
-                    intersection_db,
-                    max_nodes_per_way=max_nodes_per_way,
-                    closed=True,
-=======
             ## If we're taking all features to be newly-created (~modify_only)
             ## we need to create ways and nodes for that feature.
             ## IF we're only modifying existing features with features
@@ -607,97 +586,92 @@
                         tags=[tag for tag in feat_tags if tag.key != "osm_id"],
                     )
                 )
-            else:
-                ways, nodes = _generate_ways_and_nodes(
-                    wgs84_geom, ids, feat_tags, intersection_db
->>>>>>> 44c7a308
-                )
-                new_nodes.extend(nodes)
-                new_ways.extend(ways)
-                _global_node_id_all_ways.extend(
-                    chain.from_iterable([w.nds for w in ways])
-                )
-<<<<<<< HEAD
-            # more complex polygons (w/ holes) need to be Relations
-            else:
-                outer_ways, outer_nodes = _generate_ways_and_nodes(
-                    # no tags on these ways, they belong on the relation
-                    wgs84_geom.exterior,
-                    ids,
-                    [],
-                    intersection_db,
-                    max_nodes_per_way=max_nodes_per_way,
-                    closed=True,
-                )
-                inner_ways, inner_nodes = [], []
-                for hole in wgs84_geom.interiors:
-                    _ways, _nodes = _generate_ways_and_nodes(
-                        # no tags on any of these Ways
-                        hole,
+            else:  # not modifying, just creating
+                # simple polygons can be treated like Ways.
+                if len(wgs84_geom.interiors) == 0:
+                    ways, nodes = _generate_ways_and_nodes(
+                        wgs84_geom.exterior,
+                        ids,
+                        feat_tags,
+                        intersection_db,
+                        max_nodes_per_way=max_nodes_per_way,
+                        closed=True,
+                    )
+                    new_nodes.extend(nodes)
+                    new_ways.extend(ways)
+                    _global_node_id_all_ways.extend(
+                        chain.from_iterable([w.nds for w in ways])
+                    )
+                else:  # more complex polygons (w/ holes) need to be Relations
+                    outer_ways, outer_nodes = _generate_ways_and_nodes(
+                        # no tags on these ways, they belong on the relation
+                        wgs84_geom.exterior,
                         ids,
                         [],
                         intersection_db,
                         max_nodes_per_way=max_nodes_per_way,
                         closed=True,
                     )
-                    inner_ways.extend(_ways)
-                    inner_nodes.extend(_nodes)
-                # Build relation
-                members = [
-                    RelationMember(ref=w.id, type="way", role="outer")
-                    for w in outer_ways
-                ]
-                members.extend(
-                    [
-                        RelationMember(ref=w.id, type="way", role="inner")
-                        for w in inner_ways
+                    inner_ways, inner_nodes = [], []
+                    for hole in wgs84_geom.interiors:
+                        _ways, _nodes = _generate_ways_and_nodes(
+                            # no tags on any of these Ways
+                            hole,
+                            ids,
+                            [],
+                            intersection_db,
+                            max_nodes_per_way=max_nodes_per_way,
+                            closed=True,
+                        )
+                        inner_ways.extend(_ways)
+                        inner_nodes.extend(_nodes)
+                    # Build relation
+                    members = [
+                        RelationMember(ref=w.id, type="way", role="outer")
+                        for w in outer_ways
                     ]
-                )
-                # add 'multipolygon' tag (even though it's not.)
-                # https://wiki.openstreetmap.org/wiki/Relation:multipolygon#One_outer_and_one_inner_ring
-                feat_tags.append(Tag(key="type", value="multipolygon"))
-                relation = Relation(
-                    id=next(ids),
-                    version="1",
-                    members=members,
-                    tags=feat_tags,  # original polygon tags on relation
-                )
-                new_ways.extend(outer_ways + inner_ways)
-                new_nodes.extend(outer_nodes + inner_nodes)
-                new_relations.append(relation)
-
-=======
->>>>>>> 44c7a308
+                    members.extend(
+                        [
+                            RelationMember(ref=w.id, type="way", role="inner")
+                            for w in inner_ways
+                        ]
+                    )
+                    # add 'multipolygon' tag (even though it's not.)
+                    # https://wiki.openstreetmap.org/wiki/Relation:multipolygon#One_outer_and_one_inner_ring
+                    feat_tags.append(Tag(key="type", value="multipolygon"))
+                    relation = Relation(
+                        id=next(ids),
+                        version="1",
+                        members=members,
+                        tags=feat_tags,  # original polygon tags on relation
+                    )
+                    new_ways.extend(outer_ways + inner_ways)
+                    new_nodes.extend(outer_nodes + inner_nodes)
+                    new_relations.append(relation)
+
         else:
             raise RuntimeError(f"{type(wgs84_geom)} is not LineString or Polygon")
 
         ## Write new ways and nodes to file
         if len(new_ways) > 0 or len(new_nodes) > 0:
-<<<<<<< HEAD
-            change_writer.add_create(new_nodes + new_ways)
-        if len(new_relations) > 0:
-            change_writer.add_create(new_relations)
-=======
             if modify_only:
                 change_writer.add_modify(new_ways)
             else:
                 change_writer.add_create(new_nodes + new_ways)
->>>>>>> 44c7a308
+        if len(new_relations) > 0:
+            change_writer.add_create(new_relations)
 
     # Write all modified ways with intersections
     # Because we have to re-generate nodes for all points
     # within the intersecting linestrings, we write
     # those as new nodes. We also get deletion ways +
     # their corresponding nodes here too, to save time.
-<<<<<<< HEAD
     logging.info(f"Retrieving deletion nodes for tables: {deletions}")
     deletion_way_ids = [_get_deleted_way_ids(table, db_reader) for table in deletions]
     logging.info(
         f"Retrieving existing Node IDs for modified and deleted ways (file: {osmsrc})"
     )
-=======
-
->>>>>>> 44c7a308
+
     modified_ways = []
     way_node_map = _get_way_node_map(
         osmsrc, list(chain.from_iterable(intersecting_idlists + deletion_way_ids))
